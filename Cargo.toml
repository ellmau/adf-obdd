--- conflicted
+++ resolved
@@ -10,10 +10,6 @@
 description = "Library to solve grounded, complete, and stable ADF-semantics by utilising OBDDs - ordered binary decision diagrams"
 build = "build.rs"
 
-
-# See more keys and their definitions at https://doc.rust-lang.org/cargo/reference/manifest.html
-#[[bin]]
-#name="adf_bdd"
 [lib]
 name="adf_bdd"
 path = "src/lib.rs"
@@ -38,16 +34,9 @@
 test-log = "0.2.*"
 env_logger = "0.9"
 quickcheck = "1"
-<<<<<<< HEAD
 quickcheck_macros = "1"
-=======
-quickcheck_macros = "1"
-assert_cmd = "2.0"
-predicates = "2.1"
-assert_fs = "1.0"
 
 [features]
 default = ["adhoccounting"]   
 adhoccounting = []    # count models ad-hoc - disable if counting is not needed
 importexport = []
->>>>>>> 565fef99
