[package]
name = "adf_bdd-solver"
version = "0.2.5"
authors = ["Stefan Ellmauthaler <stefan.ellmauthaler@tu-dresden.de>"]
edition = "2021"
license = "MIT"
exclude = ["res/", "./flake*", "*.nix", ".envrc", "_config.yml"]
description = "Solver for ADFs grounded, complete, and stable semantics by utilising OBDDs - ordered binary decision diagrams"

# See more keys and their definitions at https://doc.rust-lang.org/cargo/reference/manifest.html

[[bin]]
name = "adf-bdd"
path = "src/main.rs"

[dependencies]
<<<<<<< HEAD
adf_bdd = { version="0.2.5", path="../lib", default-features = false }
clap = {version = "3.2.6", features = [ "derive", "cargo", "env" ]}
=======
adf_bdd = { version="0.2.4", default-features = false }
clap = {version = "3.2.12", features = [ "derive", "cargo", "env" ]}
>>>>>>> 493a8343
log = { version = "0.4", features = [ "max_level_trace", "release_max_level_info" ] }
serde = { version = "1.0", features = ["derive","rc"] }
serde_json = "1.0"
env_logger = "0.9"
strum = { version = "0.24" }

[dev-dependencies]
assert_cmd = "2.0"
predicates = "2.1"
assert_fs = "1.0"

[features]
default = ["adhoccounting", "variablelist", "adf_bdd/default" ]   
adhoccounting = ["adf_bdd/adhoccounting"]    # count models ad-hoc - disable if counting is not needed
importexport = ["adf_bdd/importexport"]
variablelist = [ "HashSet", "adf_bdd/variablelist" ]
HashSet = ["adf_bdd/HashSet"]
adhoccountmodels = ["adf_bdd/adhoccountmodels"]<|MERGE_RESOLUTION|>--- conflicted
+++ resolved
@@ -14,13 +14,8 @@
 path = "src/main.rs"
 
 [dependencies]
-<<<<<<< HEAD
 adf_bdd = { version="0.2.5", path="../lib", default-features = false }
-clap = {version = "3.2.6", features = [ "derive", "cargo", "env" ]}
-=======
-adf_bdd = { version="0.2.4", default-features = false }
 clap = {version = "3.2.12", features = [ "derive", "cargo", "env" ]}
->>>>>>> 493a8343
 log = { version = "0.4", features = [ "max_level_trace", "release_max_level_info" ] }
 serde = { version = "1.0", features = ["derive","rc"] }
 serde_json = "1.0"
