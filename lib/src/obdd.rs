--- conflicted
+++ resolved
@@ -21,19 +21,16 @@
     cache: HashMap<BddNode, Term>,
     #[serde(skip, default = "Bdd::default_count_cache")]
     count_cache: RefCell<HashMap<Term, CountNode>>,
-<<<<<<< HEAD
     #[cfg(feature = "frontend")]
     #[serde(skip)]
     sender: Option<crossbeam_channel::Sender<BddNode>>,
     #[cfg(feature = "frontend")]
     #[serde(skip)]
     receiver: Option<crossbeam_channel::Receiver<BddNode>>,
-=======
     #[serde(skip)]
     ite_cache: HashMap<(Term, Term, Term), Term>,
     #[serde(skip)]
     restrict_cache: HashMap<(Term, Var, bool), Term>,
->>>>>>> ebbf8de6
 }
 
 impl Display for Bdd {
@@ -64,15 +61,12 @@
                 var_deps: vec![HashSet::new(), HashSet::new()],
                 cache: HashMap::new(),
                 count_cache: RefCell::new(HashMap::new()),
-<<<<<<< HEAD
                 #[cfg(feature = "frontend")]
                 sender: None,
                 #[cfg(feature = "frontend")]
                 receiver: None,
-=======
                 ite_cache: HashMap::new(),
                 restrict_cache: HashMap::new(),
->>>>>>> ebbf8de6
             }
         }
         #[cfg(feature = "adhoccounting")]
@@ -83,15 +77,12 @@
                 var_deps: vec![HashSet::new(), HashSet::new()],
                 cache: HashMap::new(),
                 count_cache: RefCell::new(HashMap::new()),
-<<<<<<< HEAD
                 #[cfg(feature = "frontend")]
                 sender: None,
                 #[cfg(feature = "frontend")]
                 receiver: None,
-=======
                 ite_cache: HashMap::new(),
                 restrict_cache: HashMap::new(),
->>>>>>> ebbf8de6
             };
             result
                 .count_cache
