//! To represent a BDD, a couple of datatypes is needed.
//! This module consists of all internally and externally used datatypes, such as
//! [Term], [Var], and [BddNode]
use std::{fmt::Display, ops::Deref};

/// Representation of a Term
/// Each Term is represented in a number ([usize]) and relates to a
/// Node in the decision diagram
#[derive(Debug, Eq, PartialEq, PartialOrd, Ord, Hash, Copy, Clone)]
pub struct Term(pub usize);

impl Deref for Term {
    type Target = usize;
    fn deref(&self) -> &Self::Target {
        &self.0
    }
}

impl From<usize> for Term {
    fn from(val: usize) -> Self {
        Self(val)
    }
}

impl Display for Term {
    fn fmt(&self, f: &mut std::fmt::Formatter<'_>) -> std::fmt::Result {
        write!(f, "Term({})", self.0)
    }
}

impl Term {
    /// Represents the truth-value bottom, i.e. false
    pub const BOT: Term = Term(0);
    /// Represents the truth-value top, i.e. true
    pub const TOP: Term = Term(1);

    /// Get the value of the Term, i.e. the corresponding [usize]
    pub fn value(self) -> usize {
        self.0
    }

    /// Checks if the [Term] represents a truth-value ([Term::TOP] or [Term::BOT]), or
    /// another compound formula.
    pub fn is_truth_value(&self) -> bool {
        self.0 <= Term::TOP.0
    }

    /// Returns true, if the Term is true, i.e. [Term::TOP]
    pub fn is_true(&self) -> bool {
        *self == Self::TOP
    }

    /// Returns true, if the Terms have the same information-value
    pub fn compare_inf(&self, other: &Self) -> bool {
        self.is_truth_value() == other.is_truth_value() && self.is_true() == other.is_true()
    }
}

/// Representation of Variables
/// Note that the algorithm only uses [usize] values to identify variables.
/// The order of these values will be defining for the Variable order of the decision diagram.
#[derive(Debug, Eq, PartialEq, PartialOrd, Ord, Hash, Clone, Copy)]
pub struct Var(pub usize);

impl Deref for Var {
    type Target = usize;
    fn deref(&self) -> &Self::Target {
        &self.0
    }
}

impl From<usize> for Var {
    fn from(val: usize) -> Self {
        Self(val)
    }
}

impl Display for Var {
    fn fmt(&self, f: &mut std::fmt::Formatter<'_>) -> std::fmt::Result {
        write!(f, "Var({})", self.0)
    }
}

impl Var {
    /// Represents the constant symbol "Top"
    pub const TOP: Var = Var(usize::MAX);
    /// Represents the constant symbol "Bot"
    pub const BOT: Var = Var(usize::MAX - 1);

    /// Returns the value of the [Var] as [usize]
    pub fn value(self) -> usize {
        self.0
    }
}

/// A [BddNode] is representing one Node in the decision diagram
///
/// Intuitively this is a binary tree structure, where the diagram is allowed to
/// pool same values to the same Node.
#[derive(Debug, Eq, PartialEq, PartialOrd, Ord, Hash, Clone, Copy)]
pub(crate) struct BddNode {
    var: Var,
    lo: Term,
    hi: Term,
}

impl Display for BddNode {
    fn fmt(&self, f: &mut std::fmt::Formatter<'_>) -> std::fmt::Result {
        write!(f, "BddNode: {}, lo: {}, hi: {}", self.var, self.lo, self.hi)
    }
}

impl BddNode {
    /// Creates a new Node
    pub fn new(var: Var, lo: Term, hi: Term) -> Self {
        Self { var, lo, hi }
    }

    /// Returns the current Variable-value
    pub fn var(self) -> Var {
        self.var
    }

    /// Returns the `lo`-branch
    pub fn lo(self) -> Term {
        self.lo
    }

    /// Returns the `hi`-branch
    pub fn hi(self) -> Term {
        self.hi
    }

    /// Creates a node, which represents the `Bot`-truth value
    pub fn bot_node() -> Self {
        Self {
            var: Var::BOT,
            lo: Term::BOT,
            hi: Term::BOT,
        }
    }

    /// Creates a node, which represents the `Top`-truth value
    pub fn top_node() -> Self {
        Self {
            var: Var::TOP,
            lo: Term::TOP,
            hi: Term::TOP,
        }
    }
}

#[cfg(test)]
mod test {
    use super::*;
<<<<<<< HEAD

    #[test]
    fn cmp() {
        assert!(!Term::BOT.compare_inf(&Term::TOP));
        assert!(!Term::TOP.compare_inf(&Term::BOT));
        assert!(!Term::TOP.compare_inf(&Term(22)));
        assert!(!Term(22).compare_inf(&Term::BOT));
        assert!(Term(22).compare_inf(&Term(12323)));
        assert!(Term::TOP.compare_inf(&Term::TOP));
        assert!(Term::BOT.compare_inf(&Term::BOT));
        assert!(Term(22).compare_inf(&Term(22)));
=======
    use quickcheck_macros::quickcheck;
    use test_log::test;

    #[quickcheck]
    fn deref_display_from(value: usize) -> bool {
        // from
        let term: Term = Term::from(value);
        let var = Var::from(value);
        // display
        assert_eq!(format!("{}", term), format!("Term({})", value));
        assert_eq!(format!("{}", var), format!("Var({})", value));
        //deref
        assert_eq!(value, *term);
        true
    }

    #[quickcheck]
    fn bdd_node(var: usize, lo: usize, hi: usize) -> bool {
        let node = BddNode::new(Var::from(var), Term::from(lo), Term::from(hi));
        assert_eq!(*node.var(), var);
        assert_eq!(*node.lo(), lo);
        assert_eq!(*node.hi(), hi);
        true
>>>>>>> a95f88de
    }
}<|MERGE_RESOLUTION|>--- conflicted
+++ resolved
@@ -153,7 +153,8 @@
 #[cfg(test)]
 mod test {
     use super::*;
-<<<<<<< HEAD
+    use quickcheck_macros::quickcheck;
+    use test_log::test;
 
     #[test]
     fn cmp() {
@@ -165,9 +166,7 @@
         assert!(Term::TOP.compare_inf(&Term::TOP));
         assert!(Term::BOT.compare_inf(&Term::BOT));
         assert!(Term(22).compare_inf(&Term(22)));
-=======
-    use quickcheck_macros::quickcheck;
-    use test_log::test;
+    }
 
     #[quickcheck]
     fn deref_display_from(value: usize) -> bool {
@@ -189,6 +188,5 @@
         assert_eq!(*node.lo(), lo);
         assert_eq!(*node.hi(), hi);
         true
->>>>>>> a95f88de
     }
 }